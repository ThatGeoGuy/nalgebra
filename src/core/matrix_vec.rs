--- conflicted
+++ resolved
@@ -216,7 +216,6 @@
     }
 }
 
-<<<<<<< HEAD
 #[cfg(feature = "abomonation-serialize")]
 impl<N: Abomonation, R: Dim, C: Dim> Abomonation for MatrixVec<N, R, C> {
     unsafe fn entomb(&self, writer: &mut Vec<u8>) {
@@ -230,12 +229,12 @@
     unsafe fn exhume<'a, 'b>(&'a mut self, bytes: &'b mut [u8]) -> Option<&'b mut [u8]> {
         self.data.exhume(bytes)
     }
-=======
+}
+
 unsafe impl<N: Scalar, R: DimName> ContiguousStorage<N, R, Dynamic> for MatrixVec<N, R, Dynamic>
     where DefaultAllocator: Allocator<N, R, Dynamic, Buffer = Self> {
 }
 
 unsafe impl<N: Scalar, R: DimName> ContiguousStorageMut<N, R, Dynamic> for MatrixVec<N, R, Dynamic>
     where DefaultAllocator: Allocator<N, R, Dynamic, Buffer = Self> {
->>>>>>> 24275464
 }