use approx::{AbsDiffEq, RelativeEq, UlpsEq};
use std::fmt;
use std::hash;
#[cfg(feature = "abomonation-serialize")]
use std::io::{Result as IOResult, Write};

#[cfg(feature = "serde-serialize")]
use serde::{Deserialize, Serialize};

#[cfg(feature = "abomonation-serialize")]
use abomonation::Abomonation;

use alga::general::{Real, SubsetOf};
use alga::linear::Rotation;

use base::allocator::Allocator;
use base::dimension::{DimName, DimNameAdd, DimNameSum, U1};
use base::storage::Owned;
use base::{DefaultAllocator, MatrixN};
use geometry::{Isometry, Point, Translation};

/// A similarity, i.e., an uniform scaling, followed by a rotation, followed by a translation.
#[repr(C)]
#[derive(Debug)]
#[cfg_attr(feature = "serde-serialize", derive(Serialize, Deserialize))]
#[cfg_attr(
    feature = "serde-serialize",
<<<<<<< HEAD
    serde(bound(serialize = "N: Serialize,
                     R: Serialize,
                     DefaultAllocator: Allocator<N, D>,
                     Owned<N, D>: Serialize"))
)]
#[cfg_attr(
    feature = "serde-serialize",
    serde(bound(deserialize = "N: Deserialize<'de>,
                       R: Deserialize<'de>,
                       DefaultAllocator: Allocator<N, D>,
                       Owned<N, D>: Deserialize<'de>"))
=======
    serde(bound(
        serialize = "N: Serialize,
                     R: Serialize,
                     DefaultAllocator: Allocator<N, D>,
                     Owned<N, D>: Serialize"
    ))
)]
#[cfg_attr(
    feature = "serde-serialize",
    serde(bound(
        deserialize = "N: Deserialize<'de>,
                       R: Deserialize<'de>,
                       DefaultAllocator: Allocator<N, D>,
                       Owned<N, D>: Deserialize<'de>"
    ))
>>>>>>> d702bf03
)]
pub struct Similarity<N: Real, D: DimName, R>
where DefaultAllocator: Allocator<N, D>
{
    /// The part of this similarity that does not include the scaling factor.
    pub isometry: Isometry<N, D, R>,
    scaling: N,
}

#[cfg(feature = "abomonation-serialize")]
impl<N: Real, D: DimName, R> Abomonation for Similarity<N, D, R>
where
    Isometry<N, D, R>: Abomonation,
    DefaultAllocator: Allocator<N, D>,
{
    unsafe fn entomb<W: Write>(&self, writer: &mut W) -> IOResult<()> {
        self.isometry.entomb(writer)
    }

    fn extent(&self) -> usize {
        self.isometry.extent()
    }

    unsafe fn exhume<'a, 'b>(&'a mut self, bytes: &'b mut [u8]) -> Option<&'b mut [u8]> {
        self.isometry.exhume(bytes)
    }
}

impl<N: Real + hash::Hash, D: DimName + hash::Hash, R: hash::Hash> hash::Hash
    for Similarity<N, D, R>
where
    DefaultAllocator: Allocator<N, D>,
    Owned<N, D>: hash::Hash,
{
    fn hash<H: hash::Hasher>(&self, state: &mut H) {
        self.isometry.hash(state);
        self.scaling.hash(state);
    }
}

impl<N: Real, D: DimName + Copy, R: Rotation<Point<N, D>> + Copy> Copy for Similarity<N, D, R>
where
    DefaultAllocator: Allocator<N, D>,
    Owned<N, D>: Copy,
{}

impl<N: Real, D: DimName, R: Rotation<Point<N, D>> + Clone> Clone for Similarity<N, D, R>
where DefaultAllocator: Allocator<N, D>
{
    #[inline]
    fn clone(&self) -> Self {
        Similarity::from_isometry(self.isometry.clone(), self.scaling)
    }
}

impl<N: Real, D: DimName, R> Similarity<N, D, R>
where
    R: Rotation<Point<N, D>>,
    DefaultAllocator: Allocator<N, D>,
{
    /// Creates a new similarity from its rotational and translational parts.
    #[inline]
    pub fn from_parts(
        translation: Translation<N, D>,
        rotation: R,
        scaling: N,
    ) -> Similarity<N, D, R>
    {
        Similarity::from_isometry(Isometry::from_parts(translation, rotation), scaling)
    }

    /// Creates a new similarity from its rotational and translational parts.
    #[inline]
    pub fn from_isometry(isometry: Isometry<N, D, R>, scaling: N) -> Similarity<N, D, R> {
        assert!(
            !relative_eq!(scaling, N::zero()),
            "The scaling factor must not be zero."
        );

        Similarity {
            isometry: isometry,
            scaling: scaling,
        }
    }

    /// Creates a new similarity that applies only a scaling factor.
    #[inline]
    pub fn from_scaling(scaling: N) -> Similarity<N, D, R> {
        Self::from_isometry(Isometry::identity(), scaling)
    }

    /// Inverts `self`.
    #[inline]
    pub fn inverse(&self) -> Similarity<N, D, R> {
        let mut res = self.clone();
        res.inverse_mut();
        res
    }

    /// Inverts `self` in-place.
    #[inline]
    pub fn inverse_mut(&mut self) {
        self.scaling = N::one() / self.scaling;
        self.isometry.inverse_mut();
        self.isometry.translation.vector *= self.scaling;
    }

    /// The scaling factor of this similarity transformation.
    #[inline]
    pub fn set_scaling(&mut self, scaling: N) {
        assert!(
            !relative_eq!(scaling, N::zero()),
            "The similarity scaling factor must not be zero."
        );

        self.scaling = scaling;
    }

    /// The scaling factor of this similarity transformation.
    #[inline]
    pub fn scaling(&self) -> N {
        self.scaling
    }

    /// The similarity transformation that applies a scaling factor `scaling` before `self`.
    #[inline]
    pub fn prepend_scaling(&self, scaling: N) -> Self {
        assert!(
            !relative_eq!(scaling, N::zero()),
            "The similarity scaling factor must not be zero."
        );

        Self::from_isometry(self.isometry.clone(), self.scaling * scaling)
    }

    /// The similarity transformation that applies a scaling factor `scaling` after `self`.
    #[inline]
    pub fn append_scaling(&self, scaling: N) -> Self {
        assert!(
            !relative_eq!(scaling, N::zero()),
            "The similarity scaling factor must not be zero."
        );

        Self::from_parts(
            Translation::from(&self.isometry.translation.vector * scaling),
            self.isometry.rotation.clone(),
            self.scaling * scaling,
        )
    }

    /// Sets `self` to the similarity transformation that applies a scaling factor `scaling` before `self`.
    #[inline]
    pub fn prepend_scaling_mut(&mut self, scaling: N) {
        assert!(
            !relative_eq!(scaling, N::zero()),
            "The similarity scaling factor must not be zero."
        );

        self.scaling *= scaling
    }

    /// Sets `self` to the similarity transformation that applies a scaling factor `scaling` after `self`.
    #[inline]
    pub fn append_scaling_mut(&mut self, scaling: N) {
        assert!(
            !relative_eq!(scaling, N::zero()),
            "The similarity scaling factor must not be zero."
        );

        self.isometry.translation.vector *= scaling;
        self.scaling *= scaling;
    }

    /// Appends to `self` the given translation in-place.
    #[inline]
    pub fn append_translation_mut(&mut self, t: &Translation<N, D>) {
        self.isometry.append_translation_mut(t)
    }

    /// Appends to `self` the given rotation in-place.
    #[inline]
    pub fn append_rotation_mut(&mut self, r: &R) {
        self.isometry.append_rotation_mut(r)
    }

    /// Appends in-place to `self` a rotation centered at the point `p`, i.e., the rotation that
    /// lets `p` invariant.
    #[inline]
    pub fn append_rotation_wrt_point_mut(&mut self, r: &R, p: &Point<N, D>) {
        self.isometry.append_rotation_wrt_point_mut(r, p)
    }

    /// Appends in-place to `self` a rotation centered at the point with coordinates
    /// `self.translation`.
    #[inline]
    pub fn append_rotation_wrt_center_mut(&mut self, r: &R) {
        self.isometry.append_rotation_wrt_center_mut(r)
    }
}

// NOTE: we don't require `R: Rotation<...>` here because this is not useful for the implementation
// and makes it harder to use it, e.g., for Transform × Isometry implementation.
// This is OK since all constructors of the isometry enforce the Rotation bound already (and
// explicit struct construction is prevented by the private scaling factor).
impl<N: Real, D: DimName, R> Similarity<N, D, R>
where DefaultAllocator: Allocator<N, D>
{
    /// Converts this similarity into its equivalent homogeneous transformation matrix.
    #[inline]
    pub fn to_homogeneous(&self) -> MatrixN<N, DimNameSum<D, U1>>
    where
        D: DimNameAdd<U1>,
        R: SubsetOf<MatrixN<N, DimNameSum<D, U1>>>,
        DefaultAllocator: Allocator<N, DimNameSum<D, U1>, DimNameSum<D, U1>>,
    {
        let mut res = self.isometry.to_homogeneous();

        for e in res.fixed_slice_mut::<D, D>(0, 0).iter_mut() {
            *e *= self.scaling
        }

        res
    }
}

impl<N: Real, D: DimName, R> Eq for Similarity<N, D, R>
where
    R: Rotation<Point<N, D>> + Eq,
    DefaultAllocator: Allocator<N, D>,
{}

impl<N: Real, D: DimName, R> PartialEq for Similarity<N, D, R>
where
    R: Rotation<Point<N, D>> + PartialEq,
    DefaultAllocator: Allocator<N, D>,
{
    #[inline]
    fn eq(&self, right: &Similarity<N, D, R>) -> bool {
        self.isometry == right.isometry && self.scaling == right.scaling
    }
}

impl<N: Real, D: DimName, R> AbsDiffEq for Similarity<N, D, R>
where
    R: Rotation<Point<N, D>> + AbsDiffEq<Epsilon = N::Epsilon>,
    DefaultAllocator: Allocator<N, D>,
    N::Epsilon: Copy,
{
    type Epsilon = N::Epsilon;

    #[inline]
    fn default_epsilon() -> Self::Epsilon {
        N::default_epsilon()
    }

    #[inline]
    fn abs_diff_eq(&self, other: &Self, epsilon: Self::Epsilon) -> bool {
        self.isometry.abs_diff_eq(&other.isometry, epsilon)
            && self.scaling.abs_diff_eq(&other.scaling, epsilon)
    }
}

impl<N: Real, D: DimName, R> RelativeEq for Similarity<N, D, R>
where
    R: Rotation<Point<N, D>> + RelativeEq<Epsilon = N::Epsilon>,
    DefaultAllocator: Allocator<N, D>,
    N::Epsilon: Copy,
{
    #[inline]
    fn default_max_relative() -> Self::Epsilon {
        N::default_max_relative()
    }

    #[inline]
    fn relative_eq(
        &self,
        other: &Self,
        epsilon: Self::Epsilon,
        max_relative: Self::Epsilon,
    ) -> bool
    {
        self.isometry
            .relative_eq(&other.isometry, epsilon, max_relative)
            && self
                .scaling
                .relative_eq(&other.scaling, epsilon, max_relative)
    }
}

impl<N: Real, D: DimName, R> UlpsEq for Similarity<N, D, R>
where
    R: Rotation<Point<N, D>> + UlpsEq<Epsilon = N::Epsilon>,
    DefaultAllocator: Allocator<N, D>,
    N::Epsilon: Copy,
{
    #[inline]
    fn default_max_ulps() -> u32 {
        N::default_max_ulps()
    }

    #[inline]
    fn ulps_eq(&self, other: &Self, epsilon: Self::Epsilon, max_ulps: u32) -> bool {
        self.isometry.ulps_eq(&other.isometry, epsilon, max_ulps)
            && self.scaling.ulps_eq(&other.scaling, epsilon, max_ulps)
    }
}

/*
 *
 * Display
 *
 */
impl<N, D: DimName, R> fmt::Display for Similarity<N, D, R>
where
    N: Real + fmt::Display,
    R: Rotation<Point<N, D>> + fmt::Display,
    DefaultAllocator: Allocator<N, D> + Allocator<usize, D>,
{
    fn fmt(&self, f: &mut fmt::Formatter) -> fmt::Result {
        let precision = f.precision().unwrap_or(3);

        try!(writeln!(f, "Similarity {{"));
        try!(write!(f, "{:.*}", precision, self.isometry));
        try!(write!(f, "Scaling: {:.*}", precision, self.scaling));
        writeln!(f, "}}")
    }
}<|MERGE_RESOLUTION|>--- conflicted
+++ resolved
@@ -25,19 +25,6 @@
 #[cfg_attr(feature = "serde-serialize", derive(Serialize, Deserialize))]
 #[cfg_attr(
     feature = "serde-serialize",
-<<<<<<< HEAD
-    serde(bound(serialize = "N: Serialize,
-                     R: Serialize,
-                     DefaultAllocator: Allocator<N, D>,
-                     Owned<N, D>: Serialize"))
-)]
-#[cfg_attr(
-    feature = "serde-serialize",
-    serde(bound(deserialize = "N: Deserialize<'de>,
-                       R: Deserialize<'de>,
-                       DefaultAllocator: Allocator<N, D>,
-                       Owned<N, D>: Deserialize<'de>"))
-=======
     serde(bound(
         serialize = "N: Serialize,
                      R: Serialize,
@@ -53,7 +40,6 @@
                        DefaultAllocator: Allocator<N, D>,
                        Owned<N, D>: Deserialize<'de>"
     ))
->>>>>>> d702bf03
 )]
 pub struct Similarity<N: Real, D: DimName, R>
 where DefaultAllocator: Allocator<N, D>
