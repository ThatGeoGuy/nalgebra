use num::{One, Zero};
use num_complex::Complex;
#[cfg(feature = "abomonation-serialize")]
use std::io::{Result as IOResult, Write};

use approx::{AbsDiffEq, RelativeEq, UlpsEq};
use std::any::TypeId;
use std::cmp::Ordering;
use std::fmt;
use std::hash::{Hash, Hasher};
use std::marker::PhantomData;
use std::mem;

#[cfg(feature = "serde-serialize")]
use serde::{Deserialize, Deserializer, Serialize, Serializer};

#[cfg(feature = "abomonation-serialize")]
use abomonation::Abomonation;

use alga::general::{ClosedAdd, ClosedMul, ClosedSub, Real, Ring};

use base::allocator::{Allocator, SameShapeAllocator, SameShapeC, SameShapeR};
use base::constraint::{DimEq, SameNumberOfColumns, SameNumberOfRows, ShapeConstraint};
use base::dimension::{Dim, DimAdd, DimSum, IsNotStaticOne, U1, U2, U3};
use base::iter::{MatrixIter, MatrixIterMut, RowIter, RowIterMut, ColumnIter, ColumnIterMut};
use base::storage::{
    ContiguousStorage, ContiguousStorageMut, Owned, SameShapeStorage, Storage, StorageMut,
};
use base::{DefaultAllocator, MatrixMN, MatrixN, Scalar, Unit, VectorN};

/// A square matrix.
pub type SquareMatrix<N, D, S> = Matrix<N, D, D, S>;

/// A matrix with one column and `D` rows.
pub type Vector<N, D, S> = Matrix<N, D, U1, S>;

/// A matrix with one row and `D` columns .
pub type RowVector<N, D, S> = Matrix<N, U1, D, S>;

/// The type of the result of a matrix sum.
pub type MatrixSum<N, R1, C1, R2, C2> =
    Matrix<N, SameShapeR<R1, R2>, SameShapeC<C1, C2>, SameShapeStorage<N, R1, C1, R2, C2>>;

/// The type of the result of a matrix sum.
pub type VectorSum<N, R1, R2> =
    Matrix<N, SameShapeR<R1, R2>, U1, SameShapeStorage<N, R1, U1, R2, U1>>;

/// The type of the result of a matrix cross product.
pub type MatrixCross<N, R1, C1, R2, C2> =
    Matrix<N, SameShapeR<R1, R2>, SameShapeC<C1, C2>, SameShapeStorage<N, R1, C1, R2, C2>>;

/// The most generic column-major matrix (and vector) type.
///
/// It combines four type parameters:
/// - `N`: for the matrix components scalar type.
/// - `R`: for the matrix number of rows.
/// - `C`: for the matrix number of columns.
/// - `S`: for the matrix data storage, i.e., the buffer that actually contains the matrix
/// components.
///
/// The matrix dimensions parameters `R` and `C` can either be:
/// - type-level unsigned integer constants (e.g. `U1`, `U124`) from the `nalgebra::` root module.
/// All numbers from 0 to 127 are defined that way.
/// - type-level unsigned integer constants (e.g. `U1024`, `U10000`) from the `typenum::` crate.
/// Using those, you will not get error messages as nice as for numbers smaller than 128 defined on
/// the `nalgebra::` module.
/// - the special value `Dynamic` from the `nalgebra::` root module. This indicates that the
/// specified dimension is not known at compile-time. Note that this will generally imply that the
/// matrix data storage `S` performs a dynamic allocation and contains extra metadata for the
/// matrix shape.
///
/// Note that mixing `Dynamic` with type-level unsigned integers is allowed. Actually, a
/// dynamically-sized column vector should be represented as a `Matrix<N, Dynamic, U1, S>` (given
/// some concrete types for `N` and a compatible data storage type `S`).
#[repr(C)]
#[derive(Clone, Copy)]
pub struct Matrix<N: Scalar, R: Dim, C: Dim, S> {
    /// The data storage that contains all the matrix components and informations about its number
    /// of rows and column (if needed).
    pub data: S,

    _phantoms: PhantomData<(N, R, C)>,
}

impl<N: Scalar, R: Dim, C: Dim, S: fmt::Debug> fmt::Debug for Matrix<N, R, C, S> {
    fn fmt(&self, formatter: &mut fmt::Formatter) -> Result<(), fmt::Error> {
        formatter
            .debug_struct("Matrix")
            .field("data", &self.data)
            .finish()
    }
}

#[cfg(feature = "serde-serialize")]
impl<N, R, C, S> Serialize for Matrix<N, R, C, S>
where
    N: Scalar,
    R: Dim,
    C: Dim,
    S: Serialize,
{
    fn serialize<T>(&self, serializer: T) -> Result<T::Ok, T::Error>
    where T: Serializer {
        self.data.serialize(serializer)
    }
}

#[cfg(feature = "serde-serialize")]
impl<'de, N, R, C, S> Deserialize<'de> for Matrix<N, R, C, S>
where
    N: Scalar,
    R: Dim,
    C: Dim,
    S: Deserialize<'de>,
{
    fn deserialize<D>(deserializer: D) -> Result<Self, D::Error>
    where D: Deserializer<'de> {
        S::deserialize(deserializer).map(|x| Matrix {
            data: x,
            _phantoms: PhantomData,
        })
    }
}

#[cfg(feature = "abomonation-serialize")]
impl<N: Scalar, R: Dim, C: Dim, S: Abomonation> Abomonation for Matrix<N, R, C, S> {
    unsafe fn entomb<W: Write>(&self, writer: &mut W) -> IOResult<()> {
        self.data.entomb(writer)
    }

    unsafe fn exhume<'a, 'b>(&'a mut self, bytes: &'b mut [u8]) -> Option<&'b mut [u8]> {
        self.data.exhume(bytes)
    }

    fn extent(&self) -> usize {
        self.data.extent()
    }
}

impl<N: Scalar, R: Dim, C: Dim, S> Matrix<N, R, C, S> {
    /// Creates a new matrix with the given data without statically checking that the matrix
    /// dimension matches the storage dimension.
    #[inline]
    pub unsafe fn from_data_statically_unchecked(data: S) -> Matrix<N, R, C, S> {
        Matrix {
            data: data,
            _phantoms: PhantomData,
        }
    }
}

impl<N: Scalar, R: Dim, C: Dim, S: Storage<N, R, C>> Matrix<N, R, C, S> {
    /// Creates a new matrix with the given data.
    #[inline]
    pub fn from_data(data: S) -> Matrix<N, R, C, S> {
        unsafe { Self::from_data_statically_unchecked(data) }
    }

    /// The total number of elements of this matrix.
    ///
    /// # Examples:
    ///
    /// ```
    /// # use nalgebra::Matrix3x4;
    /// let mat = Matrix3x4::<f32>::zeros();
    /// assert_eq!(mat.len(), 12);
    #[inline]
    pub fn len(&self) -> usize {
        let (nrows, ncols) = self.shape();
        nrows * ncols
    }

    /// The shape of this matrix returned as the tuple (number of rows, number of columns).
    ///
    /// # Examples:
    ///
    /// ```
    /// # use nalgebra::Matrix3x4;
    /// let mat = Matrix3x4::<f32>::zeros();
    /// assert_eq!(mat.shape(), (3, 4));
    #[inline]
    pub fn shape(&self) -> (usize, usize) {
        let (nrows, ncols) = self.data.shape();
        (nrows.value(), ncols.value())
    }

    /// The number of rows of this matrix.
    ///
    /// # Examples:
    ///
    /// ```
    /// # use nalgebra::Matrix3x4;
    /// let mat = Matrix3x4::<f32>::zeros();
    /// assert_eq!(mat.nrows(), 3);
    #[inline]
    pub fn nrows(&self) -> usize {
        self.shape().0
    }

    /// The number of columns of this matrix.
    ///
    /// # Examples:
    ///
    /// ```
    /// # use nalgebra::Matrix3x4;
    /// let mat = Matrix3x4::<f32>::zeros();
    /// assert_eq!(mat.ncols(), 4);
    #[inline]
    pub fn ncols(&self) -> usize {
        self.shape().1
    }

    /// The strides (row stride, column stride) of this matrix.
    ///
    /// # Examples:
    ///
    /// ```
    /// # use nalgebra::DMatrix;
    /// let mat = DMatrix::<f32>::zeros(10, 10);
    /// let slice = mat.slice_with_steps((0, 0), (5, 3), (1, 2));
    /// // The column strides is the number of steps (here 2) multiplied by the corresponding dimension.
    /// assert_eq!(mat.strides(), (1, 10));
    #[inline]
    pub fn strides(&self) -> (usize, usize) {
        let (srows, scols) = self.data.strides();
        (srows.value(), scols.value())
    }

    /// Iterates through this matrix coordinates in column-major order.
    ///
    /// # Examples:
    ///
    /// ```
    /// # use nalgebra::Matrix2x3;
    /// let mat = Matrix2x3::new(11, 12, 13,
    ///                          21, 22, 23);
    /// let mut it = mat.iter();
    /// assert_eq!(*it.next().unwrap(), 11);
    /// assert_eq!(*it.next().unwrap(), 21);
    /// assert_eq!(*it.next().unwrap(), 12);
    /// assert_eq!(*it.next().unwrap(), 22);
    /// assert_eq!(*it.next().unwrap(), 13);
    /// assert_eq!(*it.next().unwrap(), 23);
    /// assert!(it.next().is_none());
    #[inline]
    pub fn iter(&self) -> MatrixIter<N, R, C, S> {
        MatrixIter::new(&self.data)
    }

    /// Iterate through the rows of this matrix.
    ///
    /// # Example
    /// ```
    /// # use nalgebra::Matrix2x3;
    /// let mut a = Matrix2x3::new(1, 2, 3,
    ///                            4, 5, 6);
    /// for (i, row) in a.row_iter().enumerate() {
    ///     assert_eq!(row, a.row(i))
    /// }
    /// ```
    #[inline]
    pub fn row_iter(&self) -> RowIter<N, R, C, S> {
        RowIter::new(self)
    }

    /// Iterate through the columns of this matrix.
    /// # Example
    /// ```
    /// # use nalgebra::Matrix2x3;
    /// let mut a = Matrix2x3::new(1, 2, 3,
    ///                            4, 5, 6);
    /// for (i, column) in a.column_iter().enumerate() {
    ///     assert_eq!(column, a.column(i))
    /// }
    /// ```
    #[inline]
    pub fn column_iter(&self) -> ColumnIter<N, R, C, S> {
        ColumnIter::new(self)
    }

    /// Computes the row and column coordinates of the i-th element of this matrix seen as a
    /// vector.
    #[inline]
    pub fn vector_to_matrix_index(&self, i: usize) -> (usize, usize) {
        let (nrows, ncols) = self.shape();

        // Two most common uses that should be optimized by the compiler for statically-sized
        // matrices.
        if nrows == 1 {
            (0, i)
        } else if ncols == 1 {
            (i, 0)
        } else {
            (i % nrows, i / nrows)
        }
    }

    /// Tests whether `self` and `rhs` are equal up to a given epsilon.
    ///
    /// See `relative_eq` from the `RelativeEq` trait for more details.
    #[inline]
    pub fn relative_eq<R2, C2, SB>(
        &self,
        other: &Matrix<N, R2, C2, SB>,
        eps: N::Epsilon,
        max_relative: N::Epsilon,
    ) -> bool
    where
        N: RelativeEq,
        R2: Dim,
        C2: Dim,
        SB: Storage<N, R2, C2>,
        N::Epsilon: Copy,
        ShapeConstraint: SameNumberOfRows<R, R2> + SameNumberOfColumns<C, C2>,
    {
        assert!(self.shape() == other.shape());
        self.iter()
            .zip(other.iter())
            .all(|(a, b)| a.relative_eq(b, eps, max_relative))
    }

    /// Tests whether `self` and `rhs` are exactly equal.
    #[inline]
    pub fn eq<R2, C2, SB>(&self, other: &Matrix<N, R2, C2, SB>) -> bool
    where
        N: PartialEq,
        R2: Dim,
        C2: Dim,
        SB: Storage<N, R2, C2>,
        ShapeConstraint: SameNumberOfRows<R, R2> + SameNumberOfColumns<C, C2>,
    {
        assert!(self.shape() == other.shape());
        self.iter().zip(other.iter()).all(|(a, b)| *a == *b)
    }

    /// Moves this matrix into one that owns its data.
    #[inline]
    pub fn into_owned(self) -> MatrixMN<N, R, C>
    where DefaultAllocator: Allocator<N, R, C> {
        Matrix::from_data(self.data.into_owned())
    }

    // FIXME: this could probably benefit from specialization.
    // XXX: bad name.
    /// Moves this matrix into one that owns its data. The actual type of the result depends on
    /// matrix storage combination rules for addition.
    #[inline]
    pub fn into_owned_sum<R2, C2>(self) -> MatrixSum<N, R, C, R2, C2>
    where
        R2: Dim,
        C2: Dim,
        DefaultAllocator: SameShapeAllocator<N, R, C, R2, C2>,
        ShapeConstraint: SameNumberOfRows<R, R2> + SameNumberOfColumns<C, C2>,
    {
        if TypeId::of::<SameShapeStorage<N, R, C, R2, C2>>() == TypeId::of::<Owned<N, R, C>>() {
            // We can just return `self.into_owned()`.

            unsafe {
                // FIXME: check that those copies are optimized away by the compiler.
                let owned = self.into_owned();
                let res = mem::transmute_copy(&owned);
                mem::forget(owned);
                res
            }
        } else {
            self.clone_owned_sum()
        }
    }

    /// Clones this matrix to one that owns its data.
    #[inline]
    pub fn clone_owned(&self) -> MatrixMN<N, R, C>
    where DefaultAllocator: Allocator<N, R, C> {
        Matrix::from_data(self.data.clone_owned())
    }

    /// Clones this matrix into one that owns its data. The actual type of the result depends on
    /// matrix storage combination rules for addition.
    #[inline]
    pub fn clone_owned_sum<R2, C2>(&self) -> MatrixSum<N, R, C, R2, C2>
    where
        R2: Dim,
        C2: Dim,
        DefaultAllocator: SameShapeAllocator<N, R, C, R2, C2>,
        ShapeConstraint: SameNumberOfRows<R, R2> + SameNumberOfColumns<C, C2>,
    {
        let (nrows, ncols) = self.shape();
        let nrows: SameShapeR<R, R2> = Dim::from_usize(nrows);
        let ncols: SameShapeC<C, C2> = Dim::from_usize(ncols);

        let mut res: MatrixSum<N, R, C, R2, C2> =
            unsafe { Matrix::new_uninitialized_generic(nrows, ncols) };

        // FIXME: use copy_from
        for j in 0..res.ncols() {
            for i in 0..res.nrows() {
                unsafe {
                    *res.get_unchecked_mut((i, j)) = *self.get_unchecked((i, j));
                }
            }
        }

        res
    }

    /// Returns a matrix containing the result of `f` applied to each of its entries.
    #[inline]
    pub fn map<N2: Scalar, F: FnMut(N) -> N2>(&self, mut f: F) -> MatrixMN<N2, R, C>
    where DefaultAllocator: Allocator<N2, R, C> {
        let (nrows, ncols) = self.data.shape();

        let mut res = unsafe { MatrixMN::new_uninitialized_generic(nrows, ncols) };

        for j in 0..ncols.value() {
            for i in 0..nrows.value() {
                unsafe {
                    let a = *self.data.get_unchecked(i, j);
                    *res.data.get_unchecked_mut(i, j) = f(a)
                }
            }
        }

        res
    }

    /// Returns a matrix containing the result of `f` applied to each of its entries. Unlike `map`,
    /// `f` also gets passed the row and column index, i.e. `f(row, col, value)`.
    #[inline]
    pub fn map_with_location<N2: Scalar, F: FnMut(usize, usize, N) -> N2>(
        &self,
        mut f: F,
    ) -> MatrixMN<N2, R, C>
    where
        DefaultAllocator: Allocator<N2, R, C>,
    {
        let (nrows, ncols) = self.data.shape();

        let mut res = unsafe { MatrixMN::new_uninitialized_generic(nrows, ncols) };

        for j in 0..ncols.value() {
            for i in 0..nrows.value() {
                unsafe {
                    let a = *self.data.get_unchecked(i, j);
                    *res.data.get_unchecked_mut(i, j) = f(i, j, a)
                }
            }
        }

        res
    }

    /// Returns a matrix containing the result of `f` applied to each entries of `self` and
    /// `rhs`.
    #[inline]
    pub fn zip_map<N2, N3, S2, F>(&self, rhs: &Matrix<N2, R, C, S2>, mut f: F) -> MatrixMN<N3, R, C>
    where
        N2: Scalar,
        N3: Scalar,
        S2: Storage<N2, R, C>,
        F: FnMut(N, N2) -> N3,
        DefaultAllocator: Allocator<N3, R, C>,
    {
        let (nrows, ncols) = self.data.shape();

        let mut res = unsafe { MatrixMN::new_uninitialized_generic(nrows, ncols) };

        assert!(
            (nrows.value(), ncols.value()) == rhs.shape(),
            "Matrix simultaneous traversal error: dimension mismatch."
        );

        for j in 0..ncols.value() {
            for i in 0..nrows.value() {
                unsafe {
                    let a = *self.data.get_unchecked(i, j);
                    let b = *rhs.data.get_unchecked(i, j);
                    *res.data.get_unchecked_mut(i, j) = f(a, b)
                }
            }
        }

        res
    }

    /// Returns a matrix containing the result of `f` applied to each entries of `self` and
    /// `b`, and `c`.
    #[inline]
    pub fn zip_zip_map<N2, N3, N4, S2, S3, F>(
        &self,
        b: &Matrix<N2, R, C, S2>,
        c: &Matrix<N3, R, C, S3>,
        mut f: F,
    ) -> MatrixMN<N4, R, C>
    where
        N2: Scalar,
        N3: Scalar,
        N4: Scalar,
        S2: Storage<N2, R, C>,
        S3: Storage<N3, R, C>,
        F: FnMut(N, N2, N3) -> N4,
        DefaultAllocator: Allocator<N4, R, C>,
    {
        let (nrows, ncols) = self.data.shape();

        let mut res = unsafe { MatrixMN::new_uninitialized_generic(nrows, ncols) };

        assert!(
            (nrows.value(), ncols.value()) == b.shape()
                && (nrows.value(), ncols.value()) == c.shape(),
            "Matrix simultaneous traversal error: dimension mismatch."
        );

        for j in 0..ncols.value() {
            for i in 0..nrows.value() {
                unsafe {
                    let a = *self.data.get_unchecked(i, j);
                    let b = *b.data.get_unchecked(i, j);
                    let c = *c.data.get_unchecked(i, j);
                    *res.data.get_unchecked_mut(i, j) = f(a, b, c)
                }
            }
        }

        res
    }

    /// Folds a function `f` on each entry of `self`.
    #[inline]
    pub fn fold<Acc>(&self, init: Acc, mut f: impl FnMut(Acc, N) -> Acc) -> Acc {
        let (nrows, ncols) = self.data.shape();

        let mut res = init;

        for j in 0..ncols.value() {
            for i in 0..nrows.value() {
                unsafe {
                    let a = *self.data.get_unchecked(i, j);
                    res = f(res, a)
                }
            }
        }

        res
    }

    /// Folds a function `f` on each pairs of entries from `self` and `rhs`.
    #[inline]
    pub fn zip_fold<N2, R2, C2, S2, Acc>(&self, rhs: &Matrix<N2, R2, C2, S2>, init: Acc, mut f: impl FnMut(Acc, N, N2) -> Acc) -> Acc
        where
            N2: Scalar,
            R2: Dim,
            C2: Dim,
            S2: Storage<N2, R2, C2>,
            ShapeConstraint: SameNumberOfRows<R, R2> + SameNumberOfColumns<C, C2>
    {
        let (nrows, ncols) = self.data.shape();

        let mut res = init;

        assert!(
            (nrows.value(), ncols.value()) == rhs.shape(),
            "Matrix simultaneous traversal error: dimension mismatch."
        );

        for j in 0..ncols.value() {
            for i in 0..nrows.value() {
                unsafe {
                    let a = *self.data.get_unchecked(i, j);
                    let b = *rhs.data.get_unchecked(i, j);
                    res = f(res, a, b)
                }
            }
        }

        res
    }

    /// Transposes `self` and store the result into `out`.
    #[inline]
    pub fn transpose_to<R2, C2, SB>(&self, out: &mut Matrix<N, R2, C2, SB>)
    where
        R2: Dim,
        C2: Dim,
        SB: StorageMut<N, R2, C2>,
        ShapeConstraint: SameNumberOfRows<R, C2> + SameNumberOfColumns<C, R2>,
    {
        let (nrows, ncols) = self.shape();
        assert!(
            (ncols, nrows) == out.shape(),
            "Incompatible shape for transpose-copy."
        );

        // FIXME: optimize that.
        for i in 0..nrows {
            for j in 0..ncols {
                unsafe {
                    *out.get_unchecked_mut((j, i)) = *self.get_unchecked((i, j));
                }
            }
        }
    }

    /// Transposes `self`.
    #[inline]
    pub fn transpose(&self) -> MatrixMN<N, C, R>
    where DefaultAllocator: Allocator<N, C, R> {
        let (nrows, ncols) = self.data.shape();

        unsafe {
            let mut res = Matrix::new_uninitialized_generic(ncols, nrows);
            self.transpose_to(&mut res);

            res
        }
    }
}

impl<N: Scalar, R: Dim, C: Dim, S: StorageMut<N, R, C>> Matrix<N, R, C, S> {
    /// Mutably iterates through this matrix coordinates.
    #[inline]
    pub fn iter_mut(&mut self) -> MatrixIterMut<N, R, C, S> {
        MatrixIterMut::new(&mut self.data)
    }

    /// Mutably iterates through this matrix rows.
    ///
    /// # Example
    /// ```
    /// # use nalgebra::Matrix2x3;
    /// let mut a = Matrix2x3::new(1, 2, 3,
    ///                            4, 5, 6);
    /// for (i, mut row) in a.row_iter_mut().enumerate() {
    ///     row *= (i + 1) * 10;
    /// }
    ///
    /// let expected = Matrix2x3::new(10, 20, 30,
    ///                               80, 100, 120);
    /// assert_eq!(a, expected);
    /// ```
    #[inline]
    pub fn row_iter_mut(&mut self) -> RowIterMut<N, R, C, S> {
        RowIterMut::new(self)
    }

    /// Mutably iterates through this matrix columns.
    ///
    /// # Example
    /// ```
    /// # use nalgebra::Matrix2x3;
    /// let mut a = Matrix2x3::new(1, 2, 3,
    ///                            4, 5, 6);
    /// for (i, mut col) in a.column_iter_mut().enumerate() {
    ///     col *= (i + 1) * 10;
    /// }
    ///
    /// let expected = Matrix2x3::new(10, 40, 90,
    ///                               40, 100, 180);
    /// assert_eq!(a, expected);
    /// ```
    #[inline]
    pub fn column_iter_mut(&mut self) -> ColumnIterMut<N, R, C, S> {
        ColumnIterMut::new(self)
    }

    /// Swaps two entries without bound-checking.
    #[inline]
    pub unsafe fn swap_unchecked(&mut self, row_cols1: (usize, usize), row_cols2: (usize, usize)) {
        debug_assert!(row_cols1.0 < self.nrows() && row_cols1.1 < self.ncols());
        debug_assert!(row_cols2.0 < self.nrows() && row_cols2.1 < self.ncols());
        self.data.swap_unchecked(row_cols1, row_cols2)
    }

    /// Swaps two entries.
    #[inline]
    pub fn swap(&mut self, row_cols1: (usize, usize), row_cols2: (usize, usize)) {
        let (nrows, ncols) = self.shape();
        assert!(
            row_cols1.0 < nrows && row_cols1.1 < ncols,
            "Matrix elements swap index out of bounds."
        );
        assert!(
            row_cols2.0 < nrows && row_cols2.1 < ncols,
            "Matrix elements swap index out of bounds."
        );
        unsafe { self.swap_unchecked(row_cols1, row_cols2) }
    }

    /// Fills this matrix with the content of a slice. Both must hold the same number of elements.
    ///
    /// The components of the slice are assumed to be ordered in column-major order.
    #[inline]
    pub fn copy_from_slice(&mut self, slice: &[N]) {
        let (nrows, ncols) = self.shape();

        assert!(
            nrows * ncols == slice.len(),
            "The slice must contain the same number of elements as the matrix."
        );

        for j in 0..ncols {
            for i in 0..nrows {
                unsafe {
                    *self.get_unchecked_mut((i, j)) = *slice.get_unchecked(i + j * nrows);
                }
            }
        }
    }

    /// Fills this matrix with the content of another one. Both must have the same shape.
    #[inline]
    pub fn copy_from<R2, C2, SB>(&mut self, other: &Matrix<N, R2, C2, SB>)
    where
        R2: Dim,
        C2: Dim,
        SB: Storage<N, R2, C2>,
        ShapeConstraint: SameNumberOfRows<R, R2> + SameNumberOfColumns<C, C2>,
    {
        assert!(
            self.shape() == other.shape(),
            "Unable to copy from a matrix with a different shape."
        );

        for j in 0..self.ncols() {
            for i in 0..self.nrows() {
                unsafe {
                    *self.get_unchecked_mut((i, j)) = *other.get_unchecked((i, j));
                }
            }
        }
    }

    /// Fills this matrix with the content of the transpose another one.
    #[inline]
    pub fn tr_copy_from<R2, C2, SB>(&mut self, other: &Matrix<N, R2, C2, SB>)
    where
        R2: Dim,
        C2: Dim,
        SB: Storage<N, R2, C2>,
        ShapeConstraint: DimEq<R, C2> + SameNumberOfColumns<C, R2>,
    {
        let (nrows, ncols) = self.shape();
        assert!(
            (ncols, nrows) == other.shape(),
            "Unable to copy from a matrix with incompatible shape."
        );

        for j in 0..ncols {
            for i in 0..nrows {
                unsafe {
                    *self.get_unchecked_mut((i, j)) = *other.get_unchecked((j, i));
                }
            }
        }
    }

    /// Replaces each component of `self` by the result of a closure `f` applied on it.
    #[inline]
<<<<<<< HEAD
    pub fn apply<F: FnMut(N) -> N>(&mut self, mut f: F)
    where DefaultAllocator: Allocator<N, R, C> {
=======
    pub fn apply<F: FnMut(N) -> N>(&mut self, mut f: F) {
>>>>>>> d702bf03
        let (nrows, ncols) = self.shape();

        for j in 0..ncols {
            for i in 0..nrows {
                unsafe {
                    let e = self.data.get_unchecked_mut(i, j);
                    *e = f(*e)
                }
            }
        }
    }

    /// Replaces each component of `self` by the result of a closure `f` applied on its components
    /// joined with the components from `rhs`.
    #[inline]
    pub fn zip_apply<N2, R2, C2, S2>(&mut self, rhs: &Matrix<N2, R2, C2, S2>, mut f: impl FnMut(N, N2) -> N)
        where N2: Scalar,
              R2: Dim,
              C2: Dim,
              S2: Storage<N2, R2, C2>,
              ShapeConstraint: SameNumberOfRows<R, R2> + SameNumberOfColumns<C, C2> {
        let (nrows, ncols) = self.shape();

        assert!(
            (nrows, ncols) == rhs.shape(),
            "Matrix simultaneous traversal error: dimension mismatch."
        );

        for j in 0..ncols {
            for i in 0..nrows {
                unsafe {
                    let e = self.data.get_unchecked_mut(i, j);
                    let rhs = rhs.get_unchecked((i, j));
                    *e = f(*e, *rhs)
                }
            }
        }
    }


    /// Replaces each component of `self` by the result of a closure `f` applied on its components
    /// joined with the components from `b` and `c`.
    #[inline]
    pub fn zip_zip_apply<N2, R2, C2, S2, N3, R3, C3, S3>(&mut self, b: &Matrix<N2, R2, C2, S2>, c: &Matrix<N3, R3, C3, S3>, mut f: impl FnMut(N, N2, N3) -> N)
        where N2: Scalar,
              R2: Dim,
              C2: Dim,
              S2: Storage<N2, R2, C2>,
              N3: Scalar,
              R3: Dim,
              C3: Dim,
              S3: Storage<N3, R3, C3>,
              ShapeConstraint: SameNumberOfRows<R, R2> + SameNumberOfColumns<C, C2>,
              ShapeConstraint: SameNumberOfRows<R, R2> + SameNumberOfColumns<C, C2> {
        let (nrows, ncols) = self.shape();

        assert!(
            (nrows, ncols) == b.shape(),
            "Matrix simultaneous traversal error: dimension mismatch."
        );
        assert!(
            (nrows, ncols) == c.shape(),
            "Matrix simultaneous traversal error: dimension mismatch."
        );

        for j in 0..ncols {
            for i in 0..nrows {
                unsafe {
                    let e = self.data.get_unchecked_mut(i, j);
                    let b = b.get_unchecked((i, j));
                    let c = c.get_unchecked((i, j));
                    *e = f(*e, *b, *c)
                }
            }
        }
    }
}

impl<N: Scalar, D: Dim, S: Storage<N, D>> Vector<N, D, S> {
    /// Gets a reference to the i-th element of this column vector without bound checking.
    #[inline]
    pub unsafe fn vget_unchecked(&self, i: usize) -> &N {
        debug_assert!(i < self.nrows(), "Vector index out of bounds.");
        let i = i * self.strides().0;
        self.data.get_unchecked_linear(i)
    }
}

impl<N: Scalar, D: Dim, S: StorageMut<N, D>> Vector<N, D, S> {
    /// Gets a mutable reference to the i-th element of this column vector without bound checking.
    #[inline]
    pub unsafe fn vget_unchecked_mut(&mut self, i: usize) -> &mut N {
        debug_assert!(i < self.nrows(), "Vector index out of bounds.");
        let i = i * self.strides().0;
        self.data.get_unchecked_linear_mut(i)
    }
}

impl<N: Scalar, R: Dim, C: Dim, S: ContiguousStorage<N, R, C>> Matrix<N, R, C, S> {
    /// Extracts a slice containing the entire matrix entries ordered column-by-columns.
    #[inline]
    pub fn as_slice(&self) -> &[N] {
        self.data.as_slice()
    }
}

impl<N: Scalar, R: Dim, C: Dim, S: ContiguousStorageMut<N, R, C>> Matrix<N, R, C, S> {
    /// Extracts a mutable slice containing the entire matrix entries ordered column-by-columns.
    #[inline]
    pub fn as_mut_slice(&mut self) -> &mut [N] {
        self.data.as_mut_slice()
    }
}

impl<N: Scalar, D: Dim, S: StorageMut<N, D, D>> Matrix<N, D, D, S> {
    /// Transposes the square matrix `self` in-place.
    pub fn transpose_mut(&mut self) {
        assert!(
            self.is_square(),
            "Unable to transpose a non-square matrix in-place."
        );

        let dim = self.shape().0;

        for i in 1..dim {
            for j in 0..i {
                unsafe { self.swap_unchecked((i, j), (j, i)) }
            }
        }
    }
}

impl<N: Real, R: Dim, C: Dim, S: Storage<Complex<N>, R, C>> Matrix<Complex<N>, R, C, S> {
    /// Takes the conjugate and transposes `self` and store the result into `out`.
    #[inline]
    pub fn conjugate_transpose_to<R2, C2, SB>(&self, out: &mut Matrix<Complex<N>, R2, C2, SB>)
    where
        R2: Dim,
        C2: Dim,
        SB: StorageMut<Complex<N>, R2, C2>,
        ShapeConstraint: SameNumberOfRows<R, C2> + SameNumberOfColumns<C, R2>,
    {
        let (nrows, ncols) = self.shape();
        assert!(
            (ncols, nrows) == out.shape(),
            "Incompatible shape for transpose-copy."
        );

        // FIXME: optimize that.
        for i in 0..nrows {
            for j in 0..ncols {
                unsafe {
                    *out.get_unchecked_mut((j, i)) = self.get_unchecked((i, j)).conj();
                }
            }
        }
    }

    /// The conjugate transposition of `self`.
    #[inline]
    pub fn conjugate_transpose(&self) -> MatrixMN<Complex<N>, C, R>
    where DefaultAllocator: Allocator<Complex<N>, C, R> {
        let (nrows, ncols) = self.data.shape();

        unsafe {
            let mut res: MatrixMN<_, C, R> = Matrix::new_uninitialized_generic(ncols, nrows);
            self.conjugate_transpose_to(&mut res);

            res
        }
    }
}

impl<N: Real, D: Dim, S: StorageMut<Complex<N>, D, D>> Matrix<Complex<N>, D, D, S> {
    /// Sets `self` to its conjugate transpose.
    pub fn conjugate_transpose_mut(&mut self) {
        assert!(
            self.is_square(),
            "Unable to transpose a non-square matrix in-place."
        );

        let dim = self.shape().0;

        for i in 1..dim {
            for j in 0..i {
                unsafe {
                    let ref_ij = self.get_unchecked_mut((i, j)) as *mut Complex<N>;
                    let ref_ji = self.get_unchecked_mut((j, i)) as *mut Complex<N>;
                    let conj_ij = (*ref_ij).conj();
                    let conj_ji = (*ref_ji).conj();
                    *ref_ij = conj_ji;
                    *ref_ji = conj_ij;
                }
            }
        }
    }
}

impl<N: Scalar, D: Dim, S: Storage<N, D, D>> SquareMatrix<N, D, S> {
    /// Creates a square matrix with its diagonal set to `diag` and all other entries set to 0.
    #[inline]
    pub fn diagonal(&self) -> VectorN<N, D>
    where DefaultAllocator: Allocator<N, D> {
        assert!(
            self.is_square(),
            "Unable to get the diagonal of a non-square matrix."
        );

        let dim = self.data.shape().0;
        let mut res = unsafe { VectorN::new_uninitialized_generic(dim, U1) };

        for i in 0..dim.value() {
            unsafe {
                *res.vget_unchecked_mut(i) = *self.get_unchecked((i, i));
            }
        }

        res
    }

    /// Computes a trace of a square matrix, i.e., the sum of its diagonal elements.
    #[inline]
    pub fn trace(&self) -> N
    where N: Ring {
        assert!(
            self.is_square(),
            "Cannot compute the trace of non-square matrix."
        );

        let dim = self.data.shape().0;
        let mut res = N::zero();

        for i in 0..dim.value() {
            res += unsafe { *self.get_unchecked((i, i)) };
        }

        res
    }
}

impl<N: Scalar + One + Zero, D: DimAdd<U1> + IsNotStaticOne, S: Storage<N, D, D>> Matrix<N, D, D, S> {

    /// Yields the homogeneous matrix for this matrix, i.e., appending an additional dimension and
    /// and setting the diagonal element to `1`.
    #[inline]
    pub fn to_homogeneous(&self) -> MatrixN<N, DimSum<D, U1>>
    where DefaultAllocator: Allocator<N, DimSum<D, U1>, DimSum<D, U1>> {
        assert!(self.is_square(), "Only square matrices can currently be transformed to homogeneous coordinates.");
        let dim = DimSum::<D, U1>::from_usize(self.nrows() + 1);
        let mut res = MatrixN::identity_generic(dim, dim); 
        res.generic_slice_mut::<D, D>((0, 0), self.data.shape()).copy_from(&self);
        res
    }

}

impl<N: Scalar + Zero, D: DimAdd<U1>, S: Storage<N, D>> Vector<N, D, S> {
    /// Computes the coordinates in projective space of this vector, i.e., appends a `0` to its
    /// coordinates.
    #[inline]
    pub fn to_homogeneous(&self) -> VectorN<N, DimSum<D, U1>>
    where DefaultAllocator: Allocator<N, DimSum<D, U1>> {
<<<<<<< HEAD
        let len = self.len();
        let hnrows = DimSum::<D, U1>::from_usize(len + 1);
        let mut res = unsafe { VectorN::<N, _>::new_uninitialized_generic(hnrows, U1) };
        res.generic_slice_mut((0, 0), self.data.shape())
            .copy_from(self);
        res[(len, 0)] = N::zero();

        res
=======
        self.push(N::zero())
>>>>>>> d702bf03
    }

    /// Constructs a vector from coordinates in projective space, i.e., removes a `0` at the end of
    /// `self`. Returns `None` if this last component is not zero.
    #[inline]
    pub fn from_homogeneous<SB>(v: Vector<N, DimSum<D, U1>, SB>) -> Option<VectorN<N, D>>
    where
        SB: Storage<N, DimSum<D, U1>>,
        DefaultAllocator: Allocator<N, D>,
    {
        if v[v.len() - 1].is_zero() {
            let nrows = D::from_usize(v.len() - 1);
            Some(v.generic_slice((0, 0), (nrows, U1)).into_owned())
        } else {
            None
        }
    }
}

impl<N: Scalar + Zero, D: DimAdd<U1>, S: Storage<N, D>> Vector<N, D, S> {
    /// Constructs a new vector of higher dimension by appending `element` to the end of `self`.
    #[inline]
    pub fn push(&self, element: N) -> VectorN<N, DimSum<D, U1>>
    where DefaultAllocator: Allocator<N, DimSum<D, U1>> {
        let len = self.len();
        let hnrows = DimSum::<D, U1>::from_usize(len + 1);
        let mut res = unsafe { VectorN::<N, _>::new_uninitialized_generic(hnrows, U1) };
        res.generic_slice_mut((0, 0), self.data.shape())
            .copy_from(self);
        res[(len, 0)] = element;

        res
    }
}

impl<N, R: Dim, C: Dim, S> AbsDiffEq for Matrix<N, R, C, S>
where
    N: Scalar + AbsDiffEq,
    S: Storage<N, R, C>,
    N::Epsilon: Copy,
{
    type Epsilon = N::Epsilon;

    #[inline]
    fn default_epsilon() -> Self::Epsilon {
        N::default_epsilon()
    }

    #[inline]
    fn abs_diff_eq(&self, other: &Self, epsilon: Self::Epsilon) -> bool {
        self.iter()
            .zip(other.iter())
            .all(|(a, b)| a.abs_diff_eq(b, epsilon))
    }
}

impl<N, R: Dim, C: Dim, S> RelativeEq for Matrix<N, R, C, S>
where
    N: Scalar + RelativeEq,
    S: Storage<N, R, C>,
    N::Epsilon: Copy,
{
    #[inline]
    fn default_max_relative() -> Self::Epsilon {
        N::default_max_relative()
    }

    #[inline]
    fn relative_eq(
        &self,
        other: &Self,
        epsilon: Self::Epsilon,
        max_relative: Self::Epsilon,
    ) -> bool
    {
        self.relative_eq(other, epsilon, max_relative)
    }
}

impl<N, R: Dim, C: Dim, S> UlpsEq for Matrix<N, R, C, S>
where
    N: Scalar + UlpsEq,
    S: Storage<N, R, C>,
    N::Epsilon: Copy,
{
    #[inline]
    fn default_max_ulps() -> u32 {
        N::default_max_ulps()
    }

    #[inline]
    fn ulps_eq(&self, other: &Self, epsilon: Self::Epsilon, max_ulps: u32) -> bool {
        assert!(self.shape() == other.shape());
        self.iter()
            .zip(other.iter())
            .all(|(a, b)| a.ulps_eq(b, epsilon, max_ulps))
    }
}

impl<N, R: Dim, C: Dim, S> PartialOrd for Matrix<N, R, C, S>
where
    N: Scalar + PartialOrd,
    S: Storage<N, R, C>,
{
    #[inline]
    fn partial_cmp(&self, other: &Self) -> Option<Ordering> {
        if self.shape() != other.shape() {
            return None;
        }

        if self.nrows() == 0 || self.ncols() == 0 {
            return Some(Ordering::Equal);
        }

        let mut first_ord = unsafe {
            self.data
                .get_unchecked_linear(0)
                .partial_cmp(other.data.get_unchecked_linear(0))
        };

        if let Some(first_ord) = first_ord.as_mut() {
            let mut it = self.iter().zip(other.iter());
            let _ = it.next(); // Drop the first elements (we already tested it).

            for (left, right) in it {
                if let Some(ord) = left.partial_cmp(right) {
                    match ord {
                        Ordering::Equal => { /* Does not change anything. */ }
                        Ordering::Less => {
                            if *first_ord == Ordering::Greater {
                                return None;
                            }
                            *first_ord = ord
                        }
                        Ordering::Greater => {
                            if *first_ord == Ordering::Less {
                                return None;
                            }
                            *first_ord = ord
                        }
                    }
                } else {
                    return None;
                }
            }
        }

        first_ord
    }

    #[inline]
    fn lt(&self, right: &Self) -> bool {
        assert!(
            self.shape() == right.shape(),
            "Matrix comparison error: dimensions mismatch."
        );
        self.iter().zip(right.iter()).all(|(a, b)| a.lt(b))
    }

    #[inline]
    fn le(&self, right: &Self) -> bool {
        assert!(
            self.shape() == right.shape(),
            "Matrix comparison error: dimensions mismatch."
        );
        self.iter().zip(right.iter()).all(|(a, b)| a.le(b))
    }

    #[inline]
    fn gt(&self, right: &Self) -> bool {
        assert!(
            self.shape() == right.shape(),
            "Matrix comparison error: dimensions mismatch."
        );
        self.iter().zip(right.iter()).all(|(a, b)| a.gt(b))
    }

    #[inline]
    fn ge(&self, right: &Self) -> bool {
        assert!(
            self.shape() == right.shape(),
            "Matrix comparison error: dimensions mismatch."
        );
        self.iter().zip(right.iter()).all(|(a, b)| a.ge(b))
    }
}

impl<N, R: Dim, C: Dim, S> Eq for Matrix<N, R, C, S>
where
    N: Scalar + Eq,
    S: Storage<N, R, C>,
{
}

impl<N, R: Dim, C: Dim, S> PartialEq for Matrix<N, R, C, S>
where
    N: Scalar,
    S: Storage<N, R, C>,
{
    #[inline]
    fn eq(&self, right: &Matrix<N, R, C, S>) -> bool {
        assert!(
            self.shape() == right.shape(),
            "Matrix equality test dimension mismatch."
        );
        self.iter().zip(right.iter()).all(|(l, r)| l == r)
    }
}

impl<N, R: Dim, C: Dim, S> fmt::Display for Matrix<N, R, C, S>
where
    N: Scalar + fmt::Display,
    S: Storage<N, R, C>,
    DefaultAllocator: Allocator<usize, R, C>,
{
    fn fmt(&self, f: &mut fmt::Formatter) -> fmt::Result {
        #[cfg(feature = "std")]
        fn val_width<N: Scalar + fmt::Display>(val: N, f: &mut fmt::Formatter) -> usize {
            match f.precision() {
                Some(precision) => format!("{:.1$}", val, precision).chars().count(),
                None => format!("{}", val).chars().count(),
            }
        }

        #[cfg(not(feature = "std"))]
        fn val_width<N: Scalar + fmt::Display>(_: N, _: &mut fmt::Formatter) -> usize {
            4
        }

        let (nrows, ncols) = self.data.shape();

        if nrows.value() == 0 || ncols.value() == 0 {
            return write!(f, "[ ]");
        }

        let mut max_length = 0;
        let mut lengths: MatrixMN<usize, R, C> = Matrix::zeros_generic(nrows, ncols);
        let (nrows, ncols) = self.shape();

        for i in 0..nrows {
            for j in 0..ncols {
                lengths[(i, j)] = val_width(self[(i, j)], f);
                max_length = ::max(max_length, lengths[(i, j)]);
            }
        }

        let max_length_with_space = max_length + 1;

        try!(writeln!(f));
        try!(writeln!(
            f,
            "  ┌ {:>width$} ┐",
            "",
            width = max_length_with_space * ncols - 1
        ));

        for i in 0..nrows {
            try!(write!(f, "  │"));
            for j in 0..ncols {
                let number_length = lengths[(i, j)] + 1;
                let pad = max_length_with_space - number_length;
                try!(write!(f, " {:>thepad$}", "", thepad = pad));
                match f.precision() {
                    Some(precision) => try!(write!(f, "{:.1$}", (*self)[(i, j)], precision)),
                    None => try!(write!(f, "{}", (*self)[(i, j)])),
                }
            }
            try!(writeln!(f, " │"));
        }

        try!(writeln!(
            f,
            "  └ {:>width$} ┘",
            "",
            width = max_length_with_space * ncols - 1
        ));
        writeln!(f)
    }
}

impl<N: Scalar + Ring, R: Dim, C: Dim, S: Storage<N, R, C>> Matrix<N, R, C, S> {
    /// The perpendicular product between two 2D column vectors, i.e. `a.x * b.y - a.y * b.x`.
    #[inline]
    pub fn perp<R2, C2, SB>(&self, b: &Matrix<N, R2, C2, SB>) -> N
    where
        R2: Dim,
        C2: Dim,
        SB: Storage<N, R2, C2>,
        ShapeConstraint: SameNumberOfRows<R, U2>
            + SameNumberOfColumns<C, U1>
            + SameNumberOfRows<R2, U2>
            + SameNumberOfColumns<C2, U1>,
    {
        assert!(self.shape() == (2, 1), "2D perpendicular product ");

        unsafe {
            *self.get_unchecked((0, 0)) * *b.get_unchecked((1, 0))
                - *self.get_unchecked((1, 0)) * *b.get_unchecked((0, 0))
        }
    }

    // FIXME: use specialization instead of an assertion.
    /// The 3D cross product between two vectors.
    ///
    /// Panics if the shape is not 3D vector. In the future, this will be implemented only for
    /// dynamically-sized matrices and statically-sized 3D matrices.
    #[inline]
    pub fn cross<R2, C2, SB>(&self, b: &Matrix<N, R2, C2, SB>) -> MatrixCross<N, R, C, R2, C2>
    where
        R2: Dim,
        C2: Dim,
        SB: Storage<N, R2, C2>,
        DefaultAllocator: SameShapeAllocator<N, R, C, R2, C2>,
        ShapeConstraint: SameNumberOfRows<R, R2> + SameNumberOfColumns<C, C2>,
    {
        let shape = self.shape();
        assert!(
            shape == b.shape(),
            "Vector cross product dimension mismatch."
        );
        assert!(
            (shape.0 == 3 && shape.1 == 1) || (shape.0 == 1 && shape.1 == 3),
            "Vector cross product dimension mismatch."
        );

        if shape.0 == 3 {
            unsafe {
                // FIXME: soooo ugly!
                let nrows = SameShapeR::<R, R2>::from_usize(3);
                let ncols = SameShapeC::<C, C2>::from_usize(1);
                let mut res = Matrix::new_uninitialized_generic(nrows, ncols);

                let ax = *self.get_unchecked((0, 0));
                let ay = *self.get_unchecked((1, 0));
                let az = *self.get_unchecked((2, 0));

                let bx = *b.get_unchecked((0, 0));
                let by = *b.get_unchecked((1, 0));
                let bz = *b.get_unchecked((2, 0));

                *res.get_unchecked_mut((0, 0)) = ay * bz - az * by;
                *res.get_unchecked_mut((1, 0)) = az * bx - ax * bz;
                *res.get_unchecked_mut((2, 0)) = ax * by - ay * bx;

                res
            }
        } else {
            unsafe {
                // FIXME: ugly!
                let nrows = SameShapeR::<R, R2>::from_usize(1);
                let ncols = SameShapeC::<C, C2>::from_usize(3);
                let mut res = Matrix::new_uninitialized_generic(nrows, ncols);

                let ax = *self.get_unchecked((0, 0));
                let ay = *self.get_unchecked((0, 1));
                let az = *self.get_unchecked((0, 2));

                let bx = *b.get_unchecked((0, 0));
                let by = *b.get_unchecked((0, 1));
                let bz = *b.get_unchecked((0, 2));

                *res.get_unchecked_mut((0, 0)) = ay * bz - az * by;
                *res.get_unchecked_mut((0, 1)) = az * bx - ax * bz;
                *res.get_unchecked_mut((0, 2)) = ax * by - ay * bx;

                res
            }
        }
    }
}

impl<N: Real, S: Storage<N, U3>> Vector<N, U3, S>
where DefaultAllocator: Allocator<N, U3>
{
    /// Computes the matrix `M` such that for all vector `v` we have `M * v == self.cross(&v)`.
    #[inline]
    pub fn cross_matrix(&self) -> MatrixN<N, U3> {
        MatrixN::<N, U3>::new(
            N::zero(),
            -self[2],
            self[1],
            self[2],
            N::zero(),
            -self[0],
            -self[1],
            self[0],
            N::zero(),
        )
    }
}

impl<N: Real, R: Dim, C: Dim, S: Storage<N, R, C>> Matrix<N, R, C, S> {
    /// The smallest angle between two vectors.
    #[inline]
    pub fn angle<R2: Dim, C2: Dim, SB>(&self, other: &Matrix<N, R2, C2, SB>) -> N
    where
        SB: Storage<N, R2, C2>,
        ShapeConstraint: DimEq<R, R2> + DimEq<C, C2>,
    {
        let prod = self.dot(other);
        let n1 = self.norm();
        let n2 = other.norm();

        if n1.is_zero() || n2.is_zero() {
            N::zero()
        } else {
            let cang = prod / (n1 * n2);

            if cang > N::one() {
                N::zero()
            } else if cang < -N::one() {
                N::pi()
            } else {
                cang.acos()
            }
        }
    }
}

impl<N: Scalar + Zero + One + ClosedAdd + ClosedSub + ClosedMul, D: Dim, S: Storage<N, D>>
    Vector<N, D, S>
{
    /// Returns `self * (1.0 - t) + rhs * t`, i.e., the linear blend of the vectors x and y using the scalar value a.
    ///
    /// The value for a is not restricted to the range `[0, 1]`.
    ///
    /// # Examples:
    ///
<<<<<<< HEAD
    /// This function is simply implemented as a call to `norm_squared()`
    #[inline]
    pub fn magnitude_squared(&self) -> N {
        self.norm_squared()
    }

    /// Returns a normalized version of this matrix.
    #[inline]
    pub fn normalize(&self) -> MatrixMN<N, R, C>
    where DefaultAllocator: Allocator<N, R, C> {
        self / self.norm()
    }

    /// Returns a normalized version of this matrix unless its norm as smaller or equal to `eps`.
    #[inline]
    pub fn try_normalize(&self, min_norm: N) -> Option<MatrixMN<N, R, C>>
    where DefaultAllocator: Allocator<N, R, C> {
        let n = self.norm();

        if n <= min_norm {
            None
        } else {
            Some(self / n)
        }
=======
    /// ```
    /// # use nalgebra::Vector3;
    /// let x = Vector3::new(1.0, 2.0, 3.0);
    /// let y = Vector3::new(10.0, 20.0, 30.0);
    /// assert_eq!(x.lerp(&y, 0.1), Vector3::new(1.9, 3.8, 5.7));
    /// ```
    pub fn lerp<S2: Storage<N, D>>(&self, rhs: &Vector<N, D, S2>, t: N) -> VectorN<N, D>
    where DefaultAllocator: Allocator<N, D> {
        let mut res = self.clone_owned();
        res.axpy(t, rhs, N::one() - t);
        res
>>>>>>> d702bf03
    }
}

impl<N: Real, D: Dim, S: Storage<N, D>> Unit<Vector<N, D, S>> {
    /// Computes the spherical linear interpolation between two unit vectors.
    pub fn slerp<S2: Storage<N, D>>(
        &self,
        rhs: &Unit<Vector<N, D, S2>>,
        t: N,
    ) -> Unit<VectorN<N, D>>
    where
        DefaultAllocator: Allocator<N, D>,
    {
        // FIXME: the result is wrong when self and rhs are collinear with opposite direction.
        self.try_slerp(rhs, t, N::default_epsilon())
            .unwrap_or(Unit::new_unchecked(self.clone_owned()))
    }

    /// Computes the spherical linear interpolation between two unit vectors.
    ///
    /// Returns `None` if the two vectors are almost collinear and with opposite direction
    /// (in this case, there is an infinity of possible results).
    pub fn try_slerp<S2: Storage<N, D>>(
        &self,
        rhs: &Unit<Vector<N, D, S2>>,
        t: N,
        epsilon: N,
    ) -> Option<Unit<VectorN<N, D>>>
    where
        DefaultAllocator: Allocator<N, D>,
    {
        let c_hang = self.dot(rhs);

        // self == other
        if c_hang.abs() >= N::one() {
            return Some(Unit::new_unchecked(self.clone_owned()));
        }

        let hang = c_hang.acos();
        let s_hang = (N::one() - c_hang * c_hang).sqrt();

        // FIXME: what if s_hang is 0.0 ? The result is not well-defined.
        if relative_eq!(s_hang, N::zero(), epsilon = epsilon) {
            None
        } else {
            let ta = ((N::one() - t) * hang).sin() / s_hang;
            let tb = (t * hang).sin() / s_hang;
            let res = &**self * ta + &**rhs * tb;

            Some(Unit::new_unchecked(res))
        }
    }
}

impl<N, R: Dim, C: Dim, S> AbsDiffEq for Unit<Matrix<N, R, C, S>>
where
    N: Scalar + AbsDiffEq,
    S: Storage<N, R, C>,
    N::Epsilon: Copy,
{
    type Epsilon = N::Epsilon;

    #[inline]
    fn default_epsilon() -> Self::Epsilon {
        N::default_epsilon()
    }

    #[inline]
    fn abs_diff_eq(&self, other: &Self, epsilon: Self::Epsilon) -> bool {
        self.as_ref().abs_diff_eq(other.as_ref(), epsilon)
    }
}

impl<N, R: Dim, C: Dim, S> RelativeEq for Unit<Matrix<N, R, C, S>>
where
    N: Scalar + RelativeEq,
    S: Storage<N, R, C>,
    N::Epsilon: Copy,
{
    #[inline]
    fn default_max_relative() -> Self::Epsilon {
        N::default_max_relative()
    }

    #[inline]
    fn relative_eq(
        &self,
        other: &Self,
        epsilon: Self::Epsilon,
        max_relative: Self::Epsilon,
    ) -> bool
    {
        self.as_ref()
            .relative_eq(other.as_ref(), epsilon, max_relative)
    }
}

impl<N, R: Dim, C: Dim, S> UlpsEq for Unit<Matrix<N, R, C, S>>
where
    N: Scalar + UlpsEq,
    S: Storage<N, R, C>,
    N::Epsilon: Copy,
{
    #[inline]
    fn default_max_ulps() -> u32 {
        N::default_max_ulps()
    }

    #[inline]
    fn ulps_eq(&self, other: &Self, epsilon: Self::Epsilon, max_ulps: u32) -> bool {
        self.as_ref().ulps_eq(other.as_ref(), epsilon, max_ulps)
    }
}

impl<N, R, C, S> Hash for Matrix<N, R, C, S>
where
    N: Scalar + Hash,
    R: Dim,
    C: Dim,
    S: Storage<N, R, C>,
{
    fn hash<H: Hasher>(&self, state: &mut H) {
        let (nrows, ncols) = self.shape();
        (nrows, ncols).hash(state);

        for j in 0..ncols {
            for i in 0..nrows {
                unsafe {
                     self.get_unchecked((i, j)).hash(state);
                }
            }
        }
    }
}<|MERGE_RESOLUTION|>--- conflicted
+++ resolved
@@ -755,12 +755,7 @@
 
     /// Replaces each component of `self` by the result of a closure `f` applied on it.
     #[inline]
-<<<<<<< HEAD
-    pub fn apply<F: FnMut(N) -> N>(&mut self, mut f: F)
-    where DefaultAllocator: Allocator<N, R, C> {
-=======
     pub fn apply<F: FnMut(N) -> N>(&mut self, mut f: F) {
->>>>>>> d702bf03
         let (nrows, ncols) = self.shape();
 
         for j in 0..ncols {
@@ -1023,18 +1018,7 @@
     #[inline]
     pub fn to_homogeneous(&self) -> VectorN<N, DimSum<D, U1>>
     where DefaultAllocator: Allocator<N, DimSum<D, U1>> {
-<<<<<<< HEAD
-        let len = self.len();
-        let hnrows = DimSum::<D, U1>::from_usize(len + 1);
-        let mut res = unsafe { VectorN::<N, _>::new_uninitialized_generic(hnrows, U1) };
-        res.generic_slice_mut((0, 0), self.data.shape())
-            .copy_from(self);
-        res[(len, 0)] = N::zero();
-
-        res
-=======
         self.push(N::zero())
->>>>>>> d702bf03
     }
 
     /// Constructs a vector from coordinates in projective space, i.e., removes a `0` at the end of
@@ -1226,8 +1210,7 @@
 where
     N: Scalar + Eq,
     S: Storage<N, R, C>,
-{
-}
+{}
 
 impl<N, R: Dim, C: Dim, S> PartialEq for Matrix<N, R, C, S>
 where
@@ -1463,32 +1446,6 @@
     ///
     /// # Examples:
     ///
-<<<<<<< HEAD
-    /// This function is simply implemented as a call to `norm_squared()`
-    #[inline]
-    pub fn magnitude_squared(&self) -> N {
-        self.norm_squared()
-    }
-
-    /// Returns a normalized version of this matrix.
-    #[inline]
-    pub fn normalize(&self) -> MatrixMN<N, R, C>
-    where DefaultAllocator: Allocator<N, R, C> {
-        self / self.norm()
-    }
-
-    /// Returns a normalized version of this matrix unless its norm as smaller or equal to `eps`.
-    #[inline]
-    pub fn try_normalize(&self, min_norm: N) -> Option<MatrixMN<N, R, C>>
-    where DefaultAllocator: Allocator<N, R, C> {
-        let n = self.norm();
-
-        if n <= min_norm {
-            None
-        } else {
-            Some(self / n)
-        }
-=======
     /// ```
     /// # use nalgebra::Vector3;
     /// let x = Vector3::new(1.0, 2.0, 3.0);
@@ -1500,7 +1457,6 @@
         let mut res = self.clone_owned();
         res.axpy(t, rhs, N::one() - t);
         res
->>>>>>> d702bf03
     }
 }
 
